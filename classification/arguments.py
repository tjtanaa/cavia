--- conflicted
+++ resolved
@@ -1,6 +1,5 @@
 import argparse
 import torch
-
 
 
 def parse_args():
@@ -39,18 +38,14 @@
 
     #
 
-<<<<<<< HEAD
-    parser.add_argument('--data_path', type=str, default='./data', help='folder which contains image data')
-    parser.add_argument('--rerun', action='store_true',
+    parser.add_argument('--data_path', type=str, default='./data/miniimagenet/', help='folder which contains image data')
+    parser.add_argument('--rerun', action='store_true', default=False,
                         help='Re-run experiment (will override previously saved results)')
-=======
-    parser.add_argument('--data_path', type=str, default='./data/miniimagenet', help='folder which contains image data')
->>>>>>> 9da6419e
 
     args = parser.parse_args()
 
     # use the GPU if available
     args.device = torch.device("cuda:0" if torch.cuda.is_available() else "cpu")
-    print(args.device)
+    print('Running on device: {}'.format(args.device))
 
     return args